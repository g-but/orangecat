--- conflicted
+++ resolved
@@ -17,9 +17,8 @@
 /**
  * ProfileWalletsTab Component
  *
- * Displays user's Bitcoin wallets on their profile.
- * Own profile: Full management (add, edit, delete, refresh)
- * Public view: Read-only display of wallets for donations
+ * Displays and manages user's Bitcoin wallets on their profile.
+ * Only shown for own profile (not visible to others).
  */
 export default function ProfileWalletsTab({ profile, isOwnProfile }: ProfileWalletsTabProps) {
   const [wallets, setWallets] = useState<Wallet[]>([]);
@@ -166,23 +165,6 @@
     );
   }
 
-<<<<<<< HEAD
-  // Render wallet manager with appropriate permissions
-  return (
-    <div className="space-y-6">
-      {/* Info Banner */}
-      {isOwnProfile && (
-        <div className="bg-blue-50 border border-blue-200 rounded-lg p-4">
-          <div className="flex gap-3">
-            <Info className="w-5 h-5 text-blue-600 flex-shrink-0 mt-0.5" />
-            <div>
-              <h3 className="font-semibold text-blue-900 mb-1">Manage Your Wallets</h3>
-              <p className="text-sm text-blue-800">
-                Add and manage your Bitcoin wallets. You can categorize them, set goals, and track balances.
-                Wallets added here will also appear in "My Wallets" from the sidebar.
-              </p>
-            </div>
-=======
   // Show public wallet display for non-own profiles
   if (!isOwnProfile) {
     return <PublicWalletDisplay wallets={wallets} profileName={profile.name || profile.username || 'This user'} />;
@@ -201,23 +183,9 @@
               Add and manage your Bitcoin wallets. You can categorize them, set goals, and track balances.
               These wallets will be visible on your public profile.
             </p>
->>>>>>> d70d7723
           </div>
         </div>
-      )}
-      {!isOwnProfile && wallets.length > 0 && (
-        <div className="bg-orange-50 border border-orange-200 rounded-lg p-4">
-          <div className="flex gap-3">
-            <WalletIcon className="w-5 h-5 text-orange-600 flex-shrink-0 mt-0.5" />
-            <div>
-              <h3 className="font-semibold text-orange-900 mb-1">Support with Bitcoin</h3>
-              <p className="text-sm text-orange-800">
-                Send Bitcoin directly to support this user's projects and work.
-              </p>
-            </div>
-          </div>
-        </div>
-      )}
+      </div>
 
       {/* Wallet Manager */}
       <Card>
