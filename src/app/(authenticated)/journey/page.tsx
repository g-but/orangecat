--- conflicted
+++ resolved
@@ -1,13 +1,8 @@
 'use client';
 
-<<<<<<< HEAD
 import React, { useEffect, useState } from 'react';
 import { useSearchParams } from 'next/navigation';
-import TwitterTimeline from '@/components/timeline/TwitterTimeline';
-=======
-import React from 'react';
 import SocialTimeline from '@/components/timeline/SocialTimeline';
->>>>>>> 068e3851
 import { BookOpen, Plus } from 'lucide-react';
 
 /**
