--- conflicted
+++ resolved
@@ -36,19 +36,6 @@
         .select('*')
         .eq('id', user.id)
         .single();
-<<<<<<< HEAD
-
-      if (retryError || !bootstrappedProfile) {
-        return apiNotFound('Profile not found');
-      }
-
-      return respondWithProfile(supabase, user, bootstrappedProfile);
-    }
-
-    return respondWithProfile(supabase, user, profile);
-  } catch (error) {
-    return handleApiError(error);
-=======
 
       if (retryError || !bootstrappedProfile) {
         return apiNotFound('Profile not found');
@@ -89,58 +76,6 @@
 
   // Return profile without expensive stats for fast auth
   return apiSuccess(profile);
-}
-
-async function ensureProfileRecord(supabase: SupabaseServer, user: any) {
-  const username =
-    user.email && user.email.includes('@')
-      ? user.email.split('@')[0]
-      : `user_${user.id?.toString().slice(0, 8) || 'unknown'}`;
-
-  const name =
-    user.user_metadata?.full_name ||
-    user.user_metadata?.name ||
-    user.user_metadata?.display_name ||
-    (user.email && user.email.split('@')[0]) ||
-    'User';
-
-  try {
-    await supabase.from('profiles').insert({
-      id: user.id,
-      username,
-      name,
-      email: user.email,
-      status: 'active',
-      created_at: new Date().toISOString(),
-      updated_at: new Date().toISOString(),
-    });
-  } catch (error: any) {
-    if (error.code === '23505') {
-      return;
-    }
-    throw error;
->>>>>>> 07549bb3
-  }
-}
-
-type SupabaseServer = Awaited<ReturnType<typeof createServerClient>>;
-
-async function respondWithProfile(
-  supabase: SupabaseServer,
-  user: any,
-  profile: any
-) {
-  const { count: projectCount } = await supabase
-    .from('projects')
-    .select('*', { count: 'exact', head: true })
-    .eq('user_id', user.id);
-
-  const profileWithCounts = {
-    ...profile,
-    project_count: projectCount || 0,
-  };
-
-  return apiSuccess(profileWithCounts);
 }
 
 async function ensureProfileRecord(supabase: SupabaseServer, user: any) {
